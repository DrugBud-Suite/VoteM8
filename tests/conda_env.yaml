--- conflicted
+++ resolved
@@ -10,10 +10,6 @@
 - pytest-cov = 5.0.0
 - pytest-html = 4.1.1
 - pip:
-<<<<<<< HEAD
   - pkgdata
   - pymcdm
-  - paretoset
-=======
-  - pkgdata
->>>>>>> 179ee090
+  - paretoset