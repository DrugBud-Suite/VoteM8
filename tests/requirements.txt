pytest == 8.3.3
coverage == 7.6.1
pytest-cov == 5.0.0
pytest-html == 4.1.1
<<<<<<< HEAD
pkgdata
pandas
numpy
rdkit
pymcdm
paretoset
=======
pkgdata
>>>>>>> 179ee090
<|MERGE_RESOLUTION|>--- conflicted
+++ resolved
@@ -2,13 +2,9 @@
 coverage == 7.6.1
 pytest-cov == 5.0.0
 pytest-html == 4.1.1
-<<<<<<< HEAD
 pkgdata
 pandas
 numpy
 rdkit
 pymcdm
-paretoset
-=======
-pkgdata
->>>>>>> 179ee090
+paretoset