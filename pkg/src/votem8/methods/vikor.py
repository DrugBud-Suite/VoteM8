--- conflicted
+++ resolved
@@ -1,4 +1,3 @@
-<<<<<<< HEAD
 """This module provides a function to calculate the VIKOR consensus score."""
 
 from typing import TYPE_CHECKING
@@ -18,22 +17,6 @@
                     weights: list | None = None) -> "pd.DataFrame":
     """Calculates the VIKOR consensus score."""
     df = df[[id_column, *columns]].copy()
-=======
-import numpy as np
-import pandas as pd
-from pymcdm import weights as w
-from pymcdm.helpers import rrankdata
-from pymcdm.methods import VIKOR
-
-
-def VIKOR_consensus(
-    df: pd.DataFrame, columns: list, id_column: str = "ID", weights=None
-) -> pd.DataFrame:
-    """
-    Calculates the VIKOR consensus score.
-    """
-    df = df[[id_column] + columns].copy()
->>>>>>> 179ee090
     values = df[columns].to_numpy()
     # Handle weights
     if weights is None:
