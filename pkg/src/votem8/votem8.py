--- conflicted
+++ resolved
@@ -10,10 +10,7 @@
 import time
 from collections.abc import Callable
 from pathlib import Path
-<<<<<<< HEAD
 from typing import TYPE_CHECKING
-=======
->>>>>>> 179ee090
 
 import numpy as np
 import pandas as pd
@@ -40,7 +37,6 @@
 
 # Update method dictionary with new lowercase names
 _METHODS = {
-<<<<<<< HEAD
     'ecr': ecr_consensus,
     'rbr': rbr_consensus,
     'rbv': rbv_consensus,
@@ -53,22 +49,6 @@
     'wsm': wsm_consensus,
     'binary_pareto': binary_pareto_consensus,
     'pareto': pareto_consensus
-=======
-    "ECR": ECR,
-    "RbR": RbR,
-    "RbV": RbV,
-    "Zscore": Zscore,
-    # 'COMET': COMET_consensus,
-    "TOPSIS": TOPSIS_consensus,
-    "WASPAS": WASPAS_consensus,
-    "VIKOR": VIKOR_consensus,
-    "ARAS": ARAS_consensus,
-    # 'PROMETHEE_II': PROMETHEE_II_consensus,
-    "WPM": WPM_consensus,
-    "WSM": WSM_consensus,
-    "BinaryPareto": BinaryPareto,
-    "Pareto": Pareto,
->>>>>>> 179ee090
 }
 
 # Dictionary of available consensus methods
@@ -80,27 +60,18 @@
 
 
 def get_available_methods() -> list[str]:
+def get_available_methods() -> list[str]:
     """Return a list of available consensus methods."""
     return list(_METHODS.keys())
 
 
 def load_and_validate_data(
-<<<<<<< HEAD
         data: str | Path | pd.DataFrame,
         id_column: str,
         columns: list[str] | None = None) -> tuple[pd.DataFrame, list[str]]:
     """Load data and validate columns.
 
     Parameters:
-=======
-    data: str | Path | pd.DataFrame, id_column: str, columns: list[str] | None = None
-) -> tuple[pd.DataFrame, list[str]]:
-    """
-    Load data and validate columns.
-
-    Parameters
-    ----------
->>>>>>> 179ee090
     - data: Union[str, Path, pd.DataFrame]
     The data to be processed. Can be a file path or a DataFrame.
     - id_column: str
@@ -108,12 +79,7 @@
     - columns: List[str], optional
     The columns to be used in scoring.
 
-<<<<<<< HEAD
-    Returns:
-=======
-    Returns
-    -------
->>>>>>> 179ee090
+    Returns:
     - data: pd.DataFrame
     The loaded and validated DataFrame.
     - valid_columns: List[str]
@@ -143,7 +109,6 @@
             if col in data.columns and pd.api.types.is_numeric_dtype(data[col])
         ]
         if not valid_columns:
-<<<<<<< HEAD
             logging.error(
                 "No valid numeric columns found in specified columns")
             msg = "None of the specified columns were found in the data or were numeric"
@@ -151,11 +116,6 @@
                 msg
             )
         data = data[[id_column, *valid_columns]]
-=======
-            logging.error("No valid numeric columns found in specified columns")
-            raise ValueError("None of the specified columns were found in the data or were numeric")
-        data = data[[id_column] + valid_columns]
->>>>>>> 179ee090
     else:
         valid_columns = [
             col
@@ -172,7 +132,6 @@
     return data, valid_columns
 
 
-<<<<<<< HEAD
 def handle_nan_values(data: pd.DataFrame, valid_columns: list[str],
                       nan_strategy: str) -> pd.DataFrame:
     """Handle NaN values in the data based on the specified strategy.
@@ -195,32 +154,6 @@
             raise ValueError(
                 msg)
     elif nan_strategy == 'drop':
-=======
-def handle_nan_values(
-    data: pd.DataFrame, valid_columns: list[str], nan_strategy: str
-) -> pd.DataFrame:
-    """
-    Handle NaN values in the data based on the specified strategy.
-
-    Parameters
-    ----------
-    - data: pd.DataFrame
-    The DataFrame to process.
-    - valid_columns: List[str]
-    The columns to check for NaN values.
-    - nan_strategy: str
-    Strategy to handle NaN values ('raise', 'drop', 'fill_mean', 'fill_median', 'interpolate').
-
-    Returns
-    -------
-    - pd.DataFrame
-    The DataFrame after handling NaN values.
-    """
-    if nan_strategy == "raise":
-        if data[valid_columns].isna().any().any():
-            raise ValueError("Input data contains NaN values in scoring columns")
-    elif nan_strategy == "drop":
->>>>>>> 179ee090
         data = data.dropna(subset=valid_columns)
     elif nan_strategy == "fill_mean":
         data[valid_columns] = data[valid_columns].fillna(data[valid_columns].mean())
@@ -236,22 +169,11 @@
     return data
 
 
-<<<<<<< HEAD
 def get_weights(data: pd.DataFrame, valid_columns: list[str],
                 weights: dict | str | None) -> np.ndarray | None:
     """Compute the weights for the scoring columns.
 
     Parameters:
-=======
-def get_weights(
-    data: pd.DataFrame, valid_columns: list[str], weights: dict | str | None
-) -> np.ndarray | None:
-    """
-    Compute the weights for the scoring columns.
-
-    Parameters
-    ----------
->>>>>>> 179ee090
     - data: pd.DataFrame
     The DataFrame containing the data.
     - valid_columns: List[str]
@@ -259,12 +181,7 @@
     - weights: Union[dict, str, None]
     Weights for the columns. Can be a dict or a string specifying a weighting method.
 
-<<<<<<< HEAD
-    Returns:
-=======
-    Returns
-    -------
->>>>>>> 179ee090
+    Returns:
     - Optional[np.ndarray]
     The array of weights, or None if no weights are specified.
     """
@@ -308,7 +225,6 @@
     return weights_array
 
 
-<<<<<<< HEAD
 def select_methods(methods: str | list[str],
                    available_methods: dict) -> list[Callable]:
     """Select consensus methods to apply.
@@ -324,25 +240,6 @@
     List of selected method functions.
     """
     if methods == 'all':
-=======
-def select_methods(methods: str | list[str], available_methods: dict) -> list[Callable]:
-    """
-    Select consensus methods to apply.
-
-    Parameters
-    ----------
-    - methods: Union[str, List[str]]
-    The consensus methods to apply. Can be 'all' or a list of method names.
-    - available_methods: dict
-    Dictionary of available methods.
-
-    Returns
-    -------
-    - List[Callable]
-    List of selected method functions.
-    """
-    if methods == "all":
->>>>>>> 179ee090
         selected_methods = list(available_methods.values())
     elif isinstance(methods, str):
         if methods not in available_methods:
@@ -362,7 +259,6 @@
     return selected_methods
 
 
-<<<<<<< HEAD
 def apply_selected_methods(data: pd.DataFrame, valid_columns: list[str],
                            id_column: str, selected_methods: list[Callable],
                            weights_array: np.ndarray | None,
@@ -371,22 +267,6 @@
     """Apply the selected consensus methods to the data.
 
     Parameters:
-=======
-def apply_selected_methods(
-    data: pd.DataFrame,
-    valid_columns: list[str],
-    id_column: str,
-    selected_methods: list[Callable],
-    weights_array: np.ndarray | None,
-    normalize: bool,
-    aggregation: str,
-) -> list[pd.DataFrame]:
-    """
-    Apply the selected consensus methods to the data.
-
-    Parameters
-    ----------
->>>>>>> 179ee090
     - data: pd.DataFrame
     The DataFrame containing the data.
     - valid_columns: List[str]
@@ -402,12 +282,7 @@
     - aggregation: str
     How to aggregate results ('best' or 'avg').
 
-<<<<<<< HEAD
-    Returns:
-=======
-    Returns
-    -------
->>>>>>> 179ee090
+    Returns:
     - List[pd.DataFrame]
     List of DataFrames with the results from each method.
     """
@@ -422,12 +297,8 @@
             result = method(data, valid_columns, id_column)
         end_time = time.time()
         execution_time = end_time - start_time
-<<<<<<< HEAD
         logging.info(
             "Time taken for %s: %.4f seconds", method.__name__, execution_time)
-=======
-        logging.info(f"Time taken for {method.__name__}: {execution_time:.4f} seconds")
->>>>>>> 179ee090
 
         score_column = [col for col in result.columns if col != id_column][-1]
         # Aggregate results
@@ -460,43 +331,25 @@
     return results
 
 
-<<<<<<< HEAD
 def combine_results(results: list[pd.DataFrame],
                     id_column: str) -> pd.DataFrame:
     """Combine the results from different methods.
 
     Parameters:
-=======
-def combine_results(results: list[pd.DataFrame], id_column: str) -> pd.DataFrame:
-    """
-    Combine the results from different methods.
-
-    Parameters
-    ----------
->>>>>>> 179ee090
     - results: List[pd.DataFrame]
     List of DataFrames with the results from each method.
     - id_column: str
     The column that contains the unique identifiers.
 
-<<<<<<< HEAD
-    Returns:
-=======
-    Returns
-    -------
->>>>>>> 179ee090
+    Returns:
     - pd.DataFrame
     The combined DataFrame with results from all methods.
     """
     final_result = results[0]
     for result in results[1:]:
-<<<<<<< HEAD
         final_result = final_result.merge(result,
                                           on=id_column,
                                           how='outer')
-=======
-        final_result = pd.merge(final_result, result, on=id_column, how="outer")
->>>>>>> 179ee090
 
     # Sort the final result
     score_columns = [col for col in final_result.columns if col != id_column]
@@ -508,27 +361,13 @@
 def save_results(final_result: pd.DataFrame, output: str | Path) -> Path:
     """Save the final results to the specified output file.
 
-<<<<<<< HEAD
-    Parameters:
-=======
-def save_results(final_result: pd.DataFrame, output: str | Path) -> Path:
-    """
-    Save the final results to the specified output file.
-
-    Parameters
-    ----------
->>>>>>> 179ee090
+    Parameters:
     - final_result: pd.DataFrame
     The DataFrame containing the final results.
     - output: Union[str, Path]
     File path to save the results.
 
-<<<<<<< HEAD
-    Returns:
-=======
-    Returns
-    -------
->>>>>>> 179ee090
+    Returns:
     - Path
     The output file path.
     """
@@ -539,7 +378,6 @@
 
 
 def apply_consensus_scoring(
-<<<<<<< HEAD
         data: str | Path | pd.DataFrame,
         methods: str | list[str] = 'all',
         columns: list[str] | None = None,
@@ -552,23 +390,6 @@
     """Apply consensus scoring methods to the provided data.
 
     Parameters:
-=======
-    data: str | Path | pd.DataFrame,
-    methods: str | list[str] = "all",
-    columns: list[str] | None = None,
-    id_column: str = "ID",
-    normalize: bool = True,
-    aggregation: str = "best",
-    nan_strategy: str = "raise",
-    weights: dict | str | None = None,
-    output: str | Path | None = None,
-) -> pd.DataFrame | Path:
-    """
-    Apply consensus scoring methods to the provided data.
-
-    Parameters
-    ----------
->>>>>>> 179ee090
     - data: Union[str, Path, pd.DataFrame]
     The data to be processed. Can be a file path or a DataFrame.
     - methods: Union[str, List[str]], default 'all'
@@ -588,25 +409,14 @@
     - output: Union[str, Path], optional
     File path to save the results.
 
-<<<<<<< HEAD
-    Returns:
-=======
-    Returns
-    -------
->>>>>>> 179ee090
+    Returns:
     - Union[pd.DataFrame, Path]
     The final scoring results as a DataFrame or the output file path.
     """
     logging.info("Starting consensus scoring process")
     logging.debug(
-<<<<<<< HEAD
         "Input parameters: methods=%s, normalize=%s, aggregation=%s, nan_strategy=%s",
         methods, normalize, aggregation, nan_strategy)
-=======
-        f"Input parameters: methods={methods}, normalize={normalize}, "
-        f"aggregation={aggregation}, nan_strategy={nan_strategy}"
-    )
->>>>>>> 179ee090
 
     # Load data and validate columns
     data, valid_columns = load_and_validate_data(data, id_column, columns)
@@ -636,6 +446,7 @@
     logging.info("Consensus scoring completed successfully")
     if output:
         return save_results(final_result, output)
+    return final_result
     return final_result
 
 
